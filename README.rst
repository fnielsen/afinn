--- conflicted
+++ resolved
@@ -17,13 +17,18 @@
     >>> afinn.score('Hvis ikke det er det mest afskyelige flueknepperi...')
     -6.0
 
+In Finnish:
+
+	>>> afinn = Afinn(language='fi')
+	>>> afinn.score('Siellä on uusi hyvä juttu, katsokaa ja kuunnelkaa ihmeessä.')
+	3.0
+
 In Swedish:
 
 	>>> afinn = Afinn(language='sv')
 	>>> afinn.score('det är inte bra')
 	-2.0
 
-<<<<<<< HEAD
 In Turkish:
 
 	>>> afinn = Afinn(language='tr')
@@ -33,13 +38,6 @@
 	>>> afinn = Afinn(language='tr')
 	>>> afinn.score('iyi değil'.decoce('UTF-8'))
 	-2.0
-=======
-In Finnish:
-
-	>>> afinn = Afinn(language='fi')
-	>>> afinn.score('Siellä on uusi hyvä juttu, katsokaa ja kuunnelkaa ihmeessä.')
-	3.0
->>>>>>> cd4be6b8
 
 With emoticons:
 
