afinn
=====

AFINN sentiment analysis in Python: Wordlist-based approach for sentiment analysis.

Examples
--------

    >>> from afinn import Afinn
    >>> afinn = Afinn()
    >>> afinn.score('This is utterly excellent!')
    3.0

In Danish:

    >>> afinn = Afinn(language='da')
    >>> afinn.score('Hvis ikke det er det mest afskyelige flueknepperi...')
    -6.0

In Finnish:

	>>> afinn = Afinn(language='fi')
	>>> afinn.score('Siellä on uusi hyvä juttu, katsokaa ja kuunnelkaa ihmeessä.')
	3.0

In Swedish:

	>>> afinn = Afinn(language='sv')
	>>> afinn.score('det är inte bra')
	-2.0

<<<<<<< HEAD
In French:

        >>> afinn = Afinn(language='fr')
        >>> afinn.score('Vive la France')
        3.0

In Spanish ([English-translated-based](https://raw.githubusercontent.com/jboscomendoza/rpubs/master/sentimientos_afinn/lexico_afinn.en.es.csv)):

        >>> afinn = Afinn(language='es')
        >>> afinn.score('Esto es absolutamente excelente')
        3.0
=======
In Turkish:

	>>> afinn = Afinn(language='tr')
	>>> from six import u
	>>> afinn.score(u('iyi de\u011Fil'))
	-2.0

	>>> afinn = Afinn(language='tr')
	>>> afinn.score('iyi değil')
	-2.0
>>>>>>> 95df657e

With emoticons:

    >>> afinn = Afinn(emoticons=True)
    >>> afinn.score('I saw that yesterday :)')
    2.0

With multiple sentences (here with data from an Austen novel available in Gutenberg):

    >>> from afinn import Afinn
    >>> from nltk.corpus import gutenberg
    >>> import textwrap
    >>> afinn = Afinn()
    >>> sentences = (" ".join(wordlist) for wordlist in gutenberg.sents('austen-sense.txt'))
    >>> scored_sentences = ((afinn.score(sent), sent) for sent in sentences)
    >>> sorted_sentences = sorted(scored_sentences)
    >>> print("\n".join(textwrap.wrap(sorted_sentences[0][1], 70)))
    To attach myself to your sister , therefore , was not a thing to be
    thought of ;-- and with a meanness , selfishness , cruelty -- which no
    indignant , no contemptuous look , even of yours , Miss Dashwood , can
    ever reprobate too much -- I was acting in this manner , trying to
    engage her regard , without a thought of returning it .-- But one
    thing may be said for me : even in that horrid state of selfish vanity
    , I did not know the extent of the injury I meditated , because I did
    not THEN know what it was to love .

Citation
--------
If you as a scientist use the wordlist or the code please cite this one:

* Finn Årup Nielsen, "A new ANEW: evaluation of a word list for sentiment analysis in microblogs", Proceedings of the ESWC2011 Workshop on 'Making Sense of Microposts': Big things come in small packages. Volume 718 in CEUR Workshop Proceedings: 93-98. 2011 May. Matthew Rowe, Milan Stankovic, Aba-Sah Dadzie, Mariann Hardey (editors)

Paper with supplement: http://www2.imm.dtu.dk/pubdb/views/edoc_download.php/6006/pdf/imm6006.pdf

See also
--------
* http://neuro.compute.dtu.dk/wiki/AFINN - Brede Wiki entry on AFINN with pointers to many scientific papers
* https://github.com/darenr/afinn - Sentiment analysis in Javascript with AFINN word list


Travis et al.
-------------

.. image:: https://travis-ci.org/fnielsen/afinn.svg?branch=master
    :target: https://travis-ci.org/fnielsen/afinn

.. image:: https://coveralls.io/repos/fnielsen/afinn/badge.svg?branch=master :target: https://coveralls.io/github/fnielsen/afinn?branch=master

.. image:: https://www.quantifiedcode.com/api/v1/project/0bcc1cd5b8f54a0fbd2f2e6f226cfa4f/badge.svg
  :target: https://www.quantifiedcode.com/app/project/0bcc1cd5b8f54a0fbd2f2e6f226cfa4f
  :alt: Code issues

.. image:: https://img.shields.io/pypi/dm/afinn.svg?style=flat
   :target: https://pypi.python.org/pypi/afinn
   :alt: Downloads

.. image:: https://www.openhub.net/p/afinn/widgets/project_thin_badge.gif
   :target: https://www.openhub.net/p/afinn
   :alt: Open Hub<|MERGE_RESOLUTION|>--- conflicted
+++ resolved
@@ -23,13 +23,6 @@
 	>>> afinn.score('Siellä on uusi hyvä juttu, katsokaa ja kuunnelkaa ihmeessä.')
 	3.0
 
-In Swedish:
-
-	>>> afinn = Afinn(language='sv')
-	>>> afinn.score('det är inte bra')
-	-2.0
-
-<<<<<<< HEAD
 In French:
 
         >>> afinn = Afinn(language='fr')
@@ -41,7 +34,13 @@
         >>> afinn = Afinn(language='es')
         >>> afinn.score('Esto es absolutamente excelente')
         3.0
-=======
+
+In Swedish:
+
+	>>> afinn = Afinn(language='sv')
+	>>> afinn.score('det är inte bra')
+	-2.0
+
 In Turkish:
 
 	>>> afinn = Afinn(language='tr')
@@ -52,7 +51,6 @@
 	>>> afinn = Afinn(language='tr')
 	>>> afinn.score('iyi değil')
 	-2.0
->>>>>>> 95df657e
 
 With emoticons:
 
